--- conflicted
+++ resolved
@@ -477,12 +477,8 @@
 			// check topic leader session key.
 			leaderSession, err := self.leadership.GetTopicLeaderSession(t.Name, t.Partition)
 			if err != nil {
-<<<<<<< HEAD
 				coordLog.Infof("topic %v leader session failed to get: %v", t.GetTopicDesp(), err)
-=======
 				lostLeaderSessions[t.GetTopicDesp()] = true
-				coordLog.Infof("topic %v leader session not found.", t.GetTopicDesp())
->>>>>>> add692e7
 				// notify the nsqd node to acquire the leader session.
 				self.notifyISRTopicMetaInfo(&t)
 				self.notifyAcquireTopicLeader(&t)
